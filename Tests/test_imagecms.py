from helper import unittest, PillowTestCase, hopper, lena

from PIL import Image

from io import BytesIO

try:
    from PIL import ImageCms
    from PIL.ImageCms import ImageCmsProfile
    ImageCms.core.profile_open
except ImportError as v:
    # Skipped via setUp()
    pass


SRGB = "Tests/icc/sRGB.icm"


class TestImageCms(PillowTestCase):

    def setUp(self):
        try:
            from PIL import ImageCms
            # need to hit getattr to trigger the delayed import error
            ImageCms.core.profile_open
        except ImportError as v:
            self.skipTest(v)

    def test_sanity(self):

        # basic smoke test.
        # this mostly follows the cms_test outline.

        v = ImageCms.versions()  # should return four strings
        self.assertEqual(v[0], '1.0.0 pil')
        self.assertEqual(list(map(type, v)), [str, str, str, str])

        # internal version number
        self.assertRegexpMatches(ImageCms.core.littlecms_version, "\d+\.\d+$")

        i = ImageCms.profileToProfile(hopper(), SRGB, SRGB)
        self.assert_image(i, "RGB", (128, 128))

        i = hopper()
        ImageCms.profileToProfile(i, SRGB, SRGB, inPlace=True)
        self.assert_image(i, "RGB", (128, 128))

        t = ImageCms.buildTransform(SRGB, SRGB, "RGB", "RGB")
        i = ImageCms.applyTransform(hopper(), t)
        self.assert_image(i, "RGB", (128, 128))

        i = hopper()
        t = ImageCms.buildTransform(SRGB, SRGB, "RGB", "RGB")
        ImageCms.applyTransform(hopper(), t, inPlace=True)
        self.assert_image(i, "RGB", (128, 128))

        p = ImageCms.createProfile("sRGB")
        o = ImageCms.getOpenProfile(SRGB)
        t = ImageCms.buildTransformFromOpenProfiles(p, o, "RGB", "RGB")
        i = ImageCms.applyTransform(hopper(), t)
        self.assert_image(i, "RGB", (128, 128))

        t = ImageCms.buildProofTransform(SRGB, SRGB, SRGB, "RGB", "RGB")
        self.assertEqual(t.inputMode, "RGB")
        self.assertEqual(t.outputMode, "RGB")
        i = ImageCms.applyTransform(hopper(), t)
        self.assert_image(i, "RGB", (128, 128))

        # test PointTransform convenience API
        hopper().point(t)

    def test_name(self):
        # get profile information for file
        self.assertEqual(
            ImageCms.getProfileName(SRGB).strip(),
            'IEC 61966-2.1 Default RGB colour space - sRGB')

    def test_info(self):
        self.assertEqual(
            ImageCms.getProfileInfo(SRGB).splitlines(), [
                'sRGB IEC61966-2.1', '',
                'Copyright (c) 1998 Hewlett-Packard Company', ''])

    def test_copyright(self):
        self.assertEqual(
            ImageCms.getProfileCopyright(SRGB).strip(),
            'Copyright (c) 1998 Hewlett-Packard Company')

    def test_manufacturer(self):
        self.assertEqual(
            ImageCms.getProfileManufacturer(SRGB).strip(),
            'IEC http://www.iec.ch')

    def test_model(self):
        self.assertEqual(
            ImageCms.getProfileModel(SRGB).strip(),
            'IEC 61966-2.1 Default RGB colour space - sRGB')

    def test_description(self):
        self.assertEqual(
            ImageCms.getProfileDescription(SRGB).strip(),
            'sRGB IEC61966-2.1')

    def test_intent(self):
        self.assertEqual(ImageCms.getDefaultIntent(SRGB), 0)
        self.assertEqual(ImageCms.isIntentSupported(
            SRGB, ImageCms.INTENT_ABSOLUTE_COLORIMETRIC,
            ImageCms.DIRECTION_INPUT), 1)

    def test_profile_object(self):
        # same, using profile object
        p = ImageCms.createProfile("sRGB")
    #    self.assertEqual(ImageCms.getProfileName(p).strip(),
    #                 'sRGB built-in - (lcms internal)')
    #    self.assertEqual(ImageCms.getProfileInfo(p).splitlines(),
    #             ['sRGB built-in', '', 'WhitePoint : D65 (daylight)', '', ''])
        self.assertEqual(ImageCms.getDefaultIntent(p), 0)
        self.assertEqual(ImageCms.isIntentSupported(
            p, ImageCms.INTENT_ABSOLUTE_COLORIMETRIC,
            ImageCms.DIRECTION_INPUT), 1)

    def test_extensions(self):
        # extensions

        i = Image.open("Tests/images/rgb.jpg")
        p = ImageCms.getOpenProfile(BytesIO(i.info["icc_profile"]))
        self.assertEqual(
            ImageCms.getProfileName(p).strip(),
            'IEC 61966-2.1 Default RGB colour space - sRGB')

    def test_exceptions(self):
        # the procedural pyCMS API uses PyCMSError for all sorts of errors
        self.assertRaises(
            ImageCms.PyCMSError,
            lambda: ImageCms.profileToProfile(hopper(), "foo", "bar"))
        self.assertRaises(
            ImageCms.PyCMSError,
            lambda: ImageCms.buildTransform("foo", "bar", "RGB", "RGB"))
        self.assertRaises(
            ImageCms.PyCMSError,
            lambda: ImageCms.getProfileName(None))
        self.assertRaises(
            ImageCms.PyCMSError,
            lambda: ImageCms.isIntentSupported(SRGB, None, None))

    def test_display_profile(self):
        # try fetching the profile for the current display device
        ImageCms.get_display_profile()

    def test_lab_color_profile(self):
        ImageCms.createProfile("LAB", 5000)
        ImageCms.createProfile("LAB", 6500)

    def test_simple_lab(self):
        i = Image.new('RGB', (10, 10), (128, 128, 128))

        pLab = ImageCms.createProfile("LAB")
        t = ImageCms.buildTransform(SRGB, pLab, "RGB", "LAB")

        i_lab = ImageCms.applyTransform(i, t)

        self.assertEqual(i_lab.mode, 'LAB')

        k = i_lab.getpixel((0, 0))
        # not a linear luminance map. so L != 128:
        self.assertEqual(k, (137, 128, 128))

        L = i_lab.getdata(0)
        a = i_lab.getdata(1)
        b = i_lab.getdata(2)

        self.assertEqual(list(L), [137] * 100)
        self.assertEqual(list(a), [128] * 100)
        self.assertEqual(list(b), [128] * 100)

    def test_lab_color(self):
        pLab = ImageCms.createProfile("LAB")
        t = ImageCms.buildTransform(SRGB, pLab, "RGB", "LAB")
        # Need to add a type mapping for some PIL type to TYPE_Lab_8 in
        # findLCMSType, and have that mapping work back to a PIL mode
        # (likely RGB).
        i = ImageCms.applyTransform(lena(), t)
        self.assert_image(i, "LAB", (128, 128))

        # i.save('temp.lab.tif')  # visually verified vs PS.

        target = Image.open('Tests/images/lena.Lab.tif')

        self.assert_image_similar(i, target, 30)

    def test_lab_srgb(self):
        pLab = ImageCms.createProfile("LAB")
        t = ImageCms.buildTransform(pLab, SRGB, "LAB", "RGB")

        img = Image.open('Tests/images/lena.Lab.tif')

        img_srgb = ImageCms.applyTransform(img, t)

        # img_srgb.save('temp.srgb.tif') # visually verified vs ps.

        self.assert_image_similar(lena(), img_srgb, 30)
        self.assertTrue(img_srgb.info['icc_profile'])

        profile = ImageCmsProfile(BytesIO(img_srgb.info['icc_profile']))
        self.assertTrue('sRGB' in ImageCms.getProfileDescription(profile))

    def test_lab_roundtrip(self):
        # check to see if we're at least internally consistent.
        pLab = ImageCms.createProfile("LAB")
        t = ImageCms.buildTransform(SRGB, pLab, "RGB", "LAB")

        t2 = ImageCms.buildTransform(pLab, SRGB, "LAB", "RGB")

        i = ImageCms.applyTransform(hopper(), t)

        self.assertEqual(i.info['icc_profile'],
                         ImageCmsProfile(pLab).tobytes())
<<<<<<< HEAD

        out = ImageCms.applyTransform(i, t2)
=======

        out = ImageCms.applyTransform(i, t2)

>>>>>>> 9c328497
        self.assert_image_similar(hopper(), out, 2)

    def test_profile_tobytes(self):
        from io import BytesIO
        i = Image.open("Tests/images/rgb.jpg")
        p = ImageCms.getOpenProfile(BytesIO(i.info["icc_profile"]))

        p2 = ImageCms.getOpenProfile(BytesIO(p.tobytes()))

        # not the same bytes as the original icc_profile,
        # but it does roundtrip
        self.assertEqual(p.tobytes(), p2.tobytes())
        self.assertEqual(ImageCms.getProfileName(p),
                         ImageCms.getProfileName(p2))
        self.assertEqual(ImageCms.getProfileDescription(p),
                         ImageCms.getProfileDescription(p2))

if __name__ == '__main__':
    unittest.main()

# End of file<|MERGE_RESOLUTION|>--- conflicted
+++ resolved
@@ -215,14 +215,9 @@
 
         self.assertEqual(i.info['icc_profile'],
                          ImageCmsProfile(pLab).tobytes())
-<<<<<<< HEAD
 
         out = ImageCms.applyTransform(i, t2)
-=======
-
-        out = ImageCms.applyTransform(i, t2)
-
->>>>>>> 9c328497
+
         self.assert_image_similar(hopper(), out, 2)
 
     def test_profile_tobytes(self):
