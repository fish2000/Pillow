--- conflicted
+++ resolved
@@ -13,15 +13,12 @@
 #include <tiff.h>
 #endif
 
-<<<<<<< HEAD
 /* UNDONE -- what are we using from this? */
 /*#ifndef _UNISTD_H
   # include <unistd.h>
   # endif
 */
 
-=======
->>>>>>> 2d634d30
 #ifndef min
 #define min(x,y) (( x > y ) ? y : x )
 #define max(x,y) (( x < y ) ? y : x )
