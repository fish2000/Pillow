--- conflicted
+++ resolved
@@ -35,12 +35,8 @@
 __version__ = "0.6"
 
 import array, struct
-<<<<<<< HEAD
 from PIL import Image, ImageFile, _binary
-=======
-from . import Image, ImageFile, _binary
 from JpegPresets import presets
->>>>>>> 55f2dc7b
 
 i8 = _binary.i8
 o8 = _binary.o8
